--- conflicted
+++ resolved
@@ -1,35 +1,5 @@
 import pandas as pd
-<<<<<<< HEAD
-from sklearn.preprocessing import MinMaxScaler, StandardScaler, RobustScaler
-from ..utils.abstract import Numerical, RequiredStep
-from ..utils.logging_config import setup_logger
-from ..utils.config import config
 
-logger = setup_logger(__name__)
-
-class ColumnScaler(RequiredStep, Numerical):
-    """
-        Scaler for all numerical features. This class applies scaling technique based on users choice to
-        all numerical features.
-
-        Available scaling methods: MinMaxScaler, StandardScaler, RobustScaler from sklearn.
-
-        Attributes:
-            scaler (object): fitted scaler instance.
-        """
-    PARAMS_GRID = {
-        'method':['standard','minmax','robust'], 
-    }
-
-    def __init__(self, method: str = 'standard'):
-        """
-            Initializes the scaler with the specified scaling type. Default : StandardScaler
-
-            Args:
-                method (str): The type of scaler to use ('minmax', 'standard', or 'robust').
-        """
-        
-=======
 from sklearn.preprocessing import MinMaxScaler, RobustScaler, StandardScaler
 
 from ..utils.abstract import Numerical, RequiredStep
@@ -61,7 +31,6 @@
             method (str): The type of scaler to use ('minmax', 'standard', or 'robust').
         """
 
->>>>>>> 6a737746
         self.method = method
 
         if self.method == "minmax":
@@ -71,13 +40,10 @@
         elif self.method == "robust":
             self.scaler = RobustScaler()
         else:
-<<<<<<< HEAD
-            raise ValueError("Invalid scaler_type. Choose from : 'minmax', 'standard', 'robust'.")
-=======
+
             raise ValueError(
                 "Invalid scaler_type. Choose from : 'minmax', 'standard', 'robust'."
             )
->>>>>>> 6a737746
 
     def fit(self, X: pd.DataFrame) -> "ColumnScaler":
         """
@@ -93,19 +59,13 @@
             f"Fitting ColumnScaler with type '{self.method}' to data with {X.shape[0]} rows and {X.shape[1]} columns."
         )
         try:
-<<<<<<< HEAD
-            numerical_cols = X.select_dtypes(include=['number']).columns
-            if numerical_cols.empty:
-                raise ValueError("Scaler: No numerical columns found in the dataset.")
-            self.scaler.fit(X[numerical_cols])
-            logger.debug(f'Successfully fitted ColumnScaler with method {self.method}')
-=======
+
             numerical_cols = X.select_dtypes(include=["number"]).columns
             if numerical_cols.empty:
                 raise ValueError("Scaler: No numerical columns found in the dataset.")
             self.scaler.fit(X[numerical_cols])
             logger.debug(f"Successfully fitted ColumnScaler with method {self.method}")
->>>>>>> 6a737746
+
             return self
         except Exception as e:
             logger.error(f"Failed to fit ColumnScaler: {e}", exc_info=True)
@@ -113,10 +73,7 @@
         finally:
             logger.end_operation()
 
-<<<<<<< HEAD
 
-=======
->>>>>>> 6a737746
     def transform(self, X: pd.DataFrame, y: pd.Series = None) -> pd.DataFrame:
         """
         Transforms numeric feature data using the fitted scaler.
@@ -134,15 +91,11 @@
 
         try:
             X_transformed = X.copy()
-<<<<<<< HEAD
-            numerical_cols = X_transformed.select_dtypes(include=['number']).columns
-            X_transformed[numerical_cols] = self.scaler.transform(X_transformed[numerical_cols])
-=======
+
             numerical_cols = X_transformed.select_dtypes(include=["number"]).columns
             X_transformed[numerical_cols] = self.scaler.transform(
                 X_transformed[numerical_cols]
             )
->>>>>>> 6a737746
 
             if y is not None:
                 y_name = y.name if y.name is not None else "y"
@@ -150,13 +103,7 @@
                     f"Appending target variable '{y_name}' to the transformed data."
                 )
                 X_transformed[y_name] = y
-<<<<<<< HEAD
-            logger.debug(f'Successfully transformed ColumnScaler with method {self.method}')
-            return X_transformed
-        
-        except Exception as e:
-            logger.error(f'Failed to transform ColumnScaler {e}', exc_info=True)
-=======
+
             logger.debug(
                 f"Successfully transformed ColumnScaler with method {self.method}"
             )
@@ -164,15 +111,11 @@
 
         except Exception as e:
             logger.error(f"Failed to transform ColumnScaler {e}", exc_info=True)
->>>>>>> 6a737746
             raise ValueError(f"An error occurred while transforming ColumnScaler: {e}")
         finally:
             logger.end_operation()
 
-<<<<<<< HEAD
 
-=======
->>>>>>> 6a737746
     def fit_transform(self, X: pd.DataFrame, y: pd.Series = None) -> pd.DataFrame:
         """
         Fits and transforms the feature data using the chosen scaler.
@@ -184,16 +127,7 @@
         Returns:
             pd.DataFrame: The transformed feature data.
         """
-<<<<<<< HEAD
-        logger.start_operation(f"Fitting and transforming data using '{self.method}' scaler.")
-        try:
-            result = self.fit(X).transform(X, y)
-            logger.debug(f'Successfully fit_transformed data with ColumnScaler method : {self.method}')
-            return result
-        
-        except Exception as e:
-            logger.error(f'Failed to fit_transform ColumnScaler {e}', exc_info=True)
-=======
+
         logger.start_operation(
             f"Fitting and transforming data using '{self.method}' scaler."
         )
@@ -206,32 +140,22 @@
 
         except Exception as e:
             logger.error(f"Failed to fit_transform ColumnScaler {e}", exc_info=True)
->>>>>>> 6a737746
+
             raise ValueError(f"An error occurred while fit_transform ColumnScaler: {e}")
         finally:
             logger.end_operation()
 
-<<<<<<< HEAD
 
-=======
->>>>>>> 6a737746
     def is_numerical(self) -> bool:
         return True
 
     def to_tex(self) -> dict:
         """
         This method returns a short description of the Scaler that was used in a form of dictionary.
-<<<<<<< HEAD
-       
-        """
-        return {
-            "desc": f"Scales numerical columns using one of 3 scaling methods.",
-            "params": {"method": self.method}
-=======
+
 
         """
         return {
             "desc": "Scales numerical columns using one of 3 scaling methods.",
             "params": {"method": self.method},
->>>>>>> 6a737746
-        }+        }
