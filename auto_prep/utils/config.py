import logging
import os

import numpy as np
from pylatex import NoEscape
from sklearn.base import BaseEstimator
from sklearn.ensemble import RandomForestClassifier, RandomForestRegressor
from sklearn.metrics import mean_squared_error, roc_auc_score

# ANSI color codes
COLORS: dict = {
    "DEBUG": "\033[36m",  # Cyan
    "INFO": "\033[32m",  # Green
    "WARNING": "\033[33m",  # Yellow
    "ERROR": "\033[31m",  # Red
    "CRITICAL": "\033[41m",  # Red background
    "RESET": "\033[0m",  # Reset color
}

LOG_FORMAT: str = "%(asctime)s %(levelname)s %(name)s: %(message)s"
LOG_DATE_FORMAT: str = "%Y-%m-%d %H:%M:%S"
LOG_LEVEL: str = logging.INFO

DEFAULT_TEX_GEOMETRY: dict = {
    "margin": "0.5in",
    "headheight": "10pt",
    "footskip": "0.2in",
    "tmargin": "0.5in",
    "bmargin": "0.5in",
}

DEFAULT_ABSTRACT: str = NoEscape(
    r"""
    \begin{abstract}
    This raport has been generated with AutoPrep.
    \end{abstract}
    """
)


class GlobalConfig:
    """Global config class."""

    _instance = None

    def __new__(cls, *args, **kwargs):
        if not cls._instance:
            cls._instance = super(GlobalConfig, cls).__new__(cls, *args, **kwargs)
            cls._instance._initialize()
        return cls._instance

    def _initialize(
        self,
        raport_name: str = "raport",
        raport_title: str = "ML Raport",
        raport_author: str = "AutoPrep",
        raport_abstract: str = DEFAULT_ABSTRACT,
        root_dir: str = "raport",
        return_tex_: bool = True,
        logger_colors_map: dict = COLORS,
        log_format: str = LOG_FORMAT,
        log_date_format: str = LOG_DATE_FORMAT,
        log_level: str = LOG_LEVEL,
        log_dir: str = None,
        max_log_file_size_in_mb: int = 5,
        tex_geomatry: dict = DEFAULT_TEX_GEOMETRY,
        train_size: float = 0.8,
        test_size: float = 0.1,
        valid_size: float = 0.1,
        random_state: int = 42,
        max_datasets_after_preprocessing: int = 3,
        perform_only_required_: bool = False,
        raport_decimal_precision: int = 4,
        chart_settings: dict = None,
        correlation_selectors_settings: dict = None,
        outlier_detector_settings: dict = None,
        imputer_settings: dict = None,
        umap_components: int = 50,
        correlation_threshold: float = 0.8,
        correlation_percent: float = 0.5,
        n_bins: int = 4,
<<<<<<< HEAD
=======
        chart_settings: dict = None,
>>>>>>> e3741509
        max_unique_values_classification: int = 20,
        regression_pipeline_scoring_model: BaseEstimator = RandomForestRegressor(
            n_estimators=100, random_state=42, max_depth=5, n_jobs=-1, warm_start=True
        ),
        classification_pipeline_scoring_model: BaseEstimator = RandomForestClassifier(
            n_estimators=100, random_state=42, max_depth=5, n_jobs=-1, warm_start=True
        ),
        regression_pipeline_scoring_func: callable = mean_squared_error,
        classification_pipeline_scoring_func: callable = roc_auc_score,
    ):
        """
        Args:
            raport_name (str) - Raport name. Defaults to "raport.pdf".
            raport_title (str) - Raport title. Defaults to "ML Raport".
            raport_title (str) - Raport author. Defaults to "AutoPrep".
            raport_abstract (str) - Raport abstract section. Can be set to "".
                Defaults to :obj:`DEFAULT_ABSTRACT`.
            root_dir (str) - Root directory. Here raport will be
                stored and all cache. Defaults to "raport".
            return_tex_ (bool) - If true it will create .tex file
                alongsite the pdf. Defaults to True.
            logger_colors_map (dict) - Color map for the loggers.
                Defaults to :obj:`COLORS`.
            log_format (str) - Log format for logging liblary.
                Defaults to :obj:`LOG_FORMAT`.
            log_date_format (str) - Log date format for logging liblary.
                Defaults to :obj:`LOG_DATE_FORMAT`.
            log_level (str) - Log level for logging liblary.
                Defaults to :obj:`LOG_LEVEL`.
            log_dir (str) - Log directory for storing the logs.
                If None provided, will default to "logs" in root dir.
                -1 means no logging to file.
            max_log_file_size_in_mb (int) - Maximum file size in mb for
                each logger. Defaults to 5.
            tex_geomatry (dict) - Geometry for pylatex.
                Defaults to :obj:`DEFAULT_TEX_GEOMETRY`.
            train_size (float) - % of traing set size. Defaults to 0.8.
            test_size (float) - % of traing set size. Defaults to 0.1.
            valid_size (float) - % of traing set size. Defaults to 0.1.
            random_state (int) - Random state for sklearn.
            max_datasets_after_preprocessing (int) - Maximum number of datasets that will be left
                after preprocessing steps. On them further models will be trained. Strongly
                affects performance.
            perform_only_required_ (bool) - weather or not to perform only required steps.
                Affects entire process.
            raport_decimal_precision (int) - Decimal precision for all float in raport.
                Will use standard python rounding.
            chart_settings (dict): Settings for customizing chart appearance.
                Defaults to None, which initializes default settings.
            correlation_selectors_settings (dict): Settings for correlation selectors.
            outlier_detector_settings (dict): Settings for outlier detectors
            imputer_settings (dict): Settings for imputers
            umap_components (int): Number of components for UMAP.
            max_unique_values_classification (int) - in case of target column being of non numerical dtype,
                it will calculate number of unique values (in task "auto"). If this number will be lower than
                that value, it'll perform classification.
            regression_pipeline_scoring_model (BaseEstimator) - model used for scoring processing pipelines
                in classification regression task.
            classification_pipeline_scoring_model (BaseEstimator) - model used for scoring processing pipelines
                in classification regression task.
            regression_pipeline_scoring_func (callable) - metric for scoring :obj:`regression_pipeline_scoring_model` output.
            classification_pipeline_scoring_func (callable) - metric for scoring :obj:`classification_pipeline_scoring_model` output.
            raport_chart_color_pallete (List[str]) - Color palette for basic eda charts.
            correlation_threshold (float) - threshold used for detecting highly correlated features.Default 0.8.
            correlation_percent (float) - % of selected features based on their correlation with the target. Default 0.5.
            n_bins (int) - number of bins to create while binning numerical features.
        """
        assert (
            isinstance(raport_name, str) and raport_name != ""
        ), "raport_name should not be empty"
        self.raport_name = raport_name
        self.raport_title = raport_title
        self.raport_author = raport_author
        self.raport_abstract = raport_abstract
        os.makedirs(root_dir, exist_ok=True)
        self.root_dir = root_dir
        self.raport_path = os.path.abspath(os.path.join(root_dir, raport_name))
        self.charts_dir = os.path.join(self.raport_path, "charts")
        os.makedirs(self.charts_dir, exist_ok=True)
        self.return_tex_ = return_tex_

        self.logger_colors_map = logger_colors_map
        self.log_format = log_format
        self.log_date_format = log_date_format
        self.log_level = log_level

        assert (
            int(max_log_file_size_in_mb) == max_log_file_size_in_mb
            and max_log_file_size_in_mb >= 1
        ), f"Wrong value for max_log_file_size_in_mb: {max_log_file_size_in_mb}. "
        "Should be int > 1."
        self.max_log_file_size_in_mb = max_log_file_size_in_mb

        if log_dir is None:
            log_dir = os.path.join(root_dir, "logs")
        if log_dir != -1:
            os.makedirs(log_dir, exist_ok=True)
        self.log_dir = log_dir

        self.tex_geomatry = tex_geomatry

        self.train_size = train_size
        self.test_size = test_size
        self.valid_size = valid_size

        self.random_state = random_state
        np.random.seed(random_state)

        self.chart_settings = chart_settings or {
            "theme": "whitegrid",
            "title_fontsize": 18,
            "title_fontweight": "bold",
            "xlabel_fontsize": 12,
            "ylabel_fontsize": 12,
            "tick_label_rotation": 45,
            "palette": "pastel",
            "plot_width": 15,
            "plot_height_per_row": 4,
            "heatmap_cmap": "coolwarm",
            "heatmap_fmt": ".2f",
        }

        assert (
            max_datasets_after_preprocessing > 0
        ), "Values smaller than 1 are forbidden."
        self.max_datasets_after_preprocessing = max_datasets_after_preprocessing
        self.perform_only_required_ = perform_only_required_

        self.chart_settings = chart_settings or {
            "theme": "whitegrid",
            "title_fontsize": 18,
            "title_fontweight": "bold",
            "xlabel_fontsize": 12,
            "ylabel_fontsize": 12,
            "tick_label_rotation": 45,
            "palette": "pastel",
            "plot_width": 15,
            "plot_height_per_row": 4,
            "heatmap_cmap": "coolwarm",
            "heatmap_fmt": ".2f",
        }

        self.raport_decimal_precision = raport_decimal_precision

        self.root_project_dir = os.path.abspath("./..")

        assert 0 <= correlation_threshold <= 1, (
            f"Invalid value for correlation_threshold: {correlation_threshold}. "
            "It must be a float between 0 and 1."
        )
        self.correlation_threshold = correlation_threshold

        assert 0 <= correlation_percent <= 1, (
            f"Invalid value for correlation_selector_percent: {correlation_percent}. "
            "It must be a float between 0 and 1."
        )
        self.correlation_percent = correlation_percent

        assert (
            int(n_bins) == n_bins and n_bins >= 1
        ), f"Wrong value for n_bins: {n_bins}. "
        "Should be int >= 1."
        self.n_bins = n_bins
        self.correlation_selectors_settings = correlation_selectors_settings or {
            "threshold": 0.8,
            "k": 10,
        }

        self.outlier_detector_settings = outlier_detector_settings or {
            "zscore_threshold": 3,
            "isol_forest_n_estimators": 100,
            "cook_threshold": 1,
        }

        self.imputer_settings = imputer_settings or {
            "categorical_strategy": "most_frequent",
            "numerical_strategy": "mean",
        }

        self.umap_components = umap_components

        assert (
            max_unique_values_classification >= 0
        ), "max_unique_values_classification should be positive integer."
        self.max_unique_values_classification = max_unique_values_classification
        self.regression_pipeline_scoring_model = regression_pipeline_scoring_model
        self.classification_pipeline_scoring_model = (
            classification_pipeline_scoring_model
        )
        self.regression_pipeline_scoring_func = regression_pipeline_scoring_func
        self.classification_pipeline_scoring_func = classification_pipeline_scoring_func

    def update(self, **kwargs):
        """Updates config's data with kwargs."""
        for key, value in kwargs.items():
            setattr(self, key, value)


config = GlobalConfig()<|MERGE_RESOLUTION|>--- conflicted
+++ resolved
@@ -79,10 +79,16 @@
         correlation_threshold: float = 0.8,
         correlation_percent: float = 0.5,
         n_bins: int = 4,
-<<<<<<< HEAD
-=======
         chart_settings: dict = None,
->>>>>>> e3741509
+        max_unique_values_classification: int = 20,
+        regression_pipeline_scoring_model: BaseEstimator = RandomForestRegressor(
+            n_estimators=100, random_state=42, max_depth=5, n_jobs=-1, warm_start=True
+        ),
+        classification_pipeline_scoring_model: BaseEstimator = RandomForestClassifier(
+            n_estimators=100, random_state=42, max_depth=5, n_jobs=-1, warm_start=True
+        ),
+        regression_pipeline_scoring_func: callable = mean_squared_error,
+        classification_pipeline_scoring_func: callable = roc_auc_score,
         max_unique_values_classification: int = 20,
         regression_pipeline_scoring_model: BaseEstimator = RandomForestRegressor(
             n_estimators=100, random_state=42, max_depth=5, n_jobs=-1, warm_start=True
@@ -146,6 +152,16 @@
             regression_pipeline_scoring_func (callable) - metric for scoring :obj:`regression_pipeline_scoring_model` output.
             classification_pipeline_scoring_func (callable) - metric for scoring :obj:`classification_pipeline_scoring_model` output.
             raport_chart_color_pallete (List[str]) - Color palette for basic eda charts.
+            max_unique_values_classification (int) - in case of target column being of non numerical dtype,
+                it will calculate number of unique values (in task "auto"). If this number will be lower than
+                that value, it'll perform classification.
+            regression_pipeline_scoring_model (BaseEstimator) - model used for scoring processing pipelines
+                in classification regression task.
+            classification_pipeline_scoring_model (BaseEstimator) - model used for scoring processing pipelines
+                in classification regression task.
+            regression_pipeline_scoring_func (callable) - metric for scoring :obj:`regression_pipeline_scoring_model` output.
+            classification_pipeline_scoring_func (callable) - metric for scoring :obj:`classification_pipeline_scoring_model` output.
+            raport_chart_color_pallete (List[str]) - Color palette for basic eda charts.
             correlation_threshold (float) - threshold used for detecting highly correlated features.Default 0.8.
             correlation_percent (float) - % of selected features based on their correlation with the target. Default 0.5.
             n_bins (int) - number of bins to create while binning numerical features.
