import logging
import os

import numpy as np
from pylatex import NoEscape

# ANSI color codes
COLORS: dict = {
    "DEBUG": "\033[36m",  # Cyan
    "INFO": "\033[32m",  # Green
    "WARNING": "\033[33m",  # Yellow
    "ERROR": "\033[31m",  # Red
    "CRITICAL": "\033[41m",  # Red background
    "RESET": "\033[0m",  # Reset color
}

LOG_FORMAT: str = "%(asctime)s %(levelname)s %(name)s: %(message)s"
LOG_DATE_FORMAT: str = "%Y-%m-%d %H:%M:%S"
LOG_LEVEL: str = logging.INFO

DEFAULT_TEX_GEOMETRY: dict = {
    "margin": "0.5in",
    "headheight": "10pt",
    "footskip": "0.2in",
    "tmargin": "0.5in",
    "bmargin": "0.5in",
}

DEFAULT_ABSTRACT: str = NoEscape(
    r"""
    \begin{abstract}
    This raport has been generated with AutoPrep.
    \end{abstract}
    """
)


class GlobalConfig:
    """Global config class."""

    _instance = None

    def __new__(cls, *args, **kwargs):
        if not cls._instance:
            cls._instance = super(GlobalConfig, cls).__new__(cls, *args, **kwargs)
            cls._instance._initialize()
        return cls._instance

    def _initialize(
        self,
        raport_name: str = "raport",
        raport_title: str = "ML Raport",
        raport_author: str = "AutoPrep",
        raport_abstract: str = DEFAULT_ABSTRACT,
        root_dir: str = "raport",
        return_tex_: bool = True,
        logger_colors_map: dict = COLORS,
        log_format: str = LOG_FORMAT,
        log_date_format: str = LOG_DATE_FORMAT,
        log_level: str = LOG_LEVEL,
        log_dir: str = None,
        max_log_file_size_in_mb: int = 5,
        tex_geomatry: dict = DEFAULT_TEX_GEOMETRY,
        train_size: float = 0.8,
        test_size: float = 0.1,
        valid_size: float = 0.1,
        random_state: int = 42,
        max_datasets_after_preprocessing: int = 3,
        perform_only_required_: bool = False,
        raport_decimal_precision: int = 4,
<<<<<<< HEAD
        chart_settings: dict = None,
        correlation_selectors_settings: dict = None,
        outlier_detector_settings: dict = None,
        imputer_settings: dict = None,
        umap_components: int = 50,
        *args,
        **kwargs,
=======
        raport_chart_color_pallete: List[str] = ["#FF204E"],
        correlation_threshold: float = 0.8,
        correlation_percent: float = 0.5,
        n_bins: int = 4,
        chart_settings: dict = None,
>>>>>>> bc1c08d7
    ):
        """
        Args:
            raport_name (str) - Raport name. Defaults to "raport.pdf".
            raport_title (str) - Raport title. Defaults to "ML Raport".
            raport_title (str) - Raport author. Defaults to "AutoPrep".
            raport_abstract (str) - Raport abstract section. Can be set to "".
                Defaults to :obj:`DEFAULT_ABSTRACT`.
            root_dir (str) - Root directory. Here raport will be
                stored and all cache. Defaults to "raport".
            return_tex_ (bool) - If true it will create .tex file
                alongsite the pdf. Defaults to True.
            logger_colors_map (dict) - Color map for the loggers.
                Defaults to :obj:`COLORS`.
            log_format (str) - Log format for logging liblary.
                Defaults to :obj:`LOG_FORMAT`.
            log_date_format (str) - Log date format for logging liblary.
                Defaults to :obj:`LOG_DATE_FORMAT`.
            log_level (str) - Log level for logging liblary.
                Defaults to :obj:`LOG_LEVEL`.
            log_dir (str) - Log directory for storing the logs.
                If None provided, will default to "logs" in root dir.
                -1 means no logging to file.
            max_log_file_size_in_mb (int) - Maximum file size in mb for
                each logger. Defaults to 5.
            tex_geomatry (dict) - Geometry for pylatex.
                Defaults to :obj:`DEFAULT_TEX_GEOMETRY`.
            train_size (float) - % of traing set size. Defaults to 0.8.
            test_size (float) - % of traing set size. Defaults to 0.1.
            valid_size (float) - % of traing set size. Defaults to 0.1.
            random_state (int) - Random state for sklearn.
            max_datasets_after_preprocessing (int) - Maximum number of datasets that will be left
                after preprocessing steps. On them further models will be trained. Strongly
                affects performance.
            perform_only_required_ (bool) - weather or not to perform only required steps.
                Affects entire process.
            raport_decimal_precision (int) - Decimal precision for all float in raport.
                Will use standard python rounding.
<<<<<<< HEAD
            chart_settings (dict): Settings for customizing chart appearance.
                Defaults to None, which initializes default settings.
            correlation_selectors_settings (dict): Settings for correlation selectors.
            outlier_detector_settings (dict): Settings for outlier detectors
            imputer_settings (dict): Settings for imputers
            umap_components (int): Number of components for UMAP.
=======

            raport_chart_color_pallete (List[str]) - Color palette for basic eda charts.
            correlation_threshold (float) - threshold used for detecting highly correlated features.Default 0.8.
            correlation_percent (float) - % of selected features based on their correlation with the target. Default 0.5.
            n_bins (int) - number of bins to create while binning numerical features.

            chart_settings (dict): Settings for customizing chart appearance.
                Defaults to None, which initializes default settings.

>>>>>>> bc1c08d7
        """
        assert (
            isinstance(raport_name, str) and raport_name != ""
        ), "raport_name should not be empty"
        self.raport_name = raport_name
        self.raport_title = raport_title
        self.raport_author = raport_author
        self.raport_abstract = raport_abstract
        os.makedirs(root_dir, exist_ok=True)
        self.root_dir = root_dir
        self.raport_path = os.path.abspath(os.path.join(root_dir, raport_name))
        self.charts_dir = os.path.join(self.raport_path, "charts")
        os.makedirs(self.charts_dir, exist_ok=True)
        self.return_tex_ = return_tex_

        self.logger_colors_map = logger_colors_map
        self.log_format = log_format
        self.log_date_format = log_date_format
        self.log_level = log_level

        assert (
            int(max_log_file_size_in_mb) == max_log_file_size_in_mb
            and max_log_file_size_in_mb >= 1
        ), f"Wrong value for max_log_file_size_in_mb: {max_log_file_size_in_mb}. "
        "Should be int > 1."
        self.max_log_file_size_in_mb = max_log_file_size_in_mb

        if log_dir is None:
            log_dir = os.path.join(root_dir, "logs")
        if log_dir != -1:
            os.makedirs(log_dir, exist_ok=True)
        self.log_dir = log_dir

        self.tex_geomatry = tex_geomatry

        self.train_size = train_size
        self.test_size = test_size
        self.valid_size = valid_size

        self.random_state = random_state
        np.random.seed(random_state)

<<<<<<< HEAD
=======
        self.raport_chart_color_pallete = raport_chart_color_pallete
>>>>>>> bc1c08d7
        self.chart_settings = chart_settings or {
            "theme": "whitegrid",
            "title_fontsize": 18,
            "title_fontweight": "bold",
            "xlabel_fontsize": 12,
            "ylabel_fontsize": 12,
            "tick_label_rotation": 45,
            "palette": "pastel",
            "plot_width": 15,
            "plot_height_per_row": 4,
            "heatmap_cmap": "coolwarm",
            "heatmap_fmt": ".2f",
        }
<<<<<<< HEAD

        self.raport_decimal_precision = raport_decimal_precision
        self.correlation_selectors_settings = correlation_selectors_settings or {
            "threshold": 0.8,
            "k": 10,
        }

        self.outlier_detector_settings = outlier_detector_settings or {
            "zscore_threshold": 3,
            "isol_forest_n_estimators": 100,
            "cook_threshold": 1,
        }

        self.imputer_settings = imputer_settings or {
            "categorical_strategy": "most_frequent",
            "numerical_strategy": "mean",
        }

        self.umap_components = umap_components
=======

        assert (
            max_datasets_after_preprocessing > 0
        ), "Values smaller than 1 are forbidden."
        self.max_datasets_after_preprocessing = max_datasets_after_preprocessing
        self.perform_only_required_ = perform_only_required_

        self.raport_decimal_precision = raport_decimal_precision

        self.root_project_dir = os.path.abspath("./..")

        assert 0 <= correlation_threshold <= 1, (
            f"Invalid value for correlation_threshold: {correlation_threshold}. "
            "It must be a float between 0 and 1."
        )
        self.correlation_threshold = correlation_threshold

        assert 0 <= correlation_percent <= 1, (
            f"Invalid value for correlation_selector_percent: {correlation_percent}. "
            "It must be a float between 0 and 1."
        )
        self.correlation_percent = correlation_percent

        assert (
            int(n_bins) == n_bins and n_bins >= 1
        ), f"Wrong value for n_bins: {n_bins}. "
        "Should be int >= 1."
        self.n_bins = n_bins
>>>>>>> bc1c08d7

    def update(self, **kwargs):
        """Updates config's data with kwargs."""
        for key, value in kwargs.items():
            setattr(self, key, value)


config = GlobalConfig()<|MERGE_RESOLUTION|>--- conflicted
+++ resolved
@@ -68,21 +68,14 @@
         max_datasets_after_preprocessing: int = 3,
         perform_only_required_: bool = False,
         raport_decimal_precision: int = 4,
-<<<<<<< HEAD
         chart_settings: dict = None,
         correlation_selectors_settings: dict = None,
         outlier_detector_settings: dict = None,
         imputer_settings: dict = None,
         umap_components: int = 50,
-        *args,
-        **kwargs,
-=======
-        raport_chart_color_pallete: List[str] = ["#FF204E"],
         correlation_threshold: float = 0.8,
         correlation_percent: float = 0.5,
         n_bins: int = 4,
-        chart_settings: dict = None,
->>>>>>> bc1c08d7
     ):
         """
         Args:
@@ -121,16 +114,13 @@
                 Affects entire process.
             raport_decimal_precision (int) - Decimal precision for all float in raport.
                 Will use standard python rounding.
-<<<<<<< HEAD
+
             chart_settings (dict): Settings for customizing chart appearance.
                 Defaults to None, which initializes default settings.
             correlation_selectors_settings (dict): Settings for correlation selectors.
             outlier_detector_settings (dict): Settings for outlier detectors
             imputer_settings (dict): Settings for imputers
             umap_components (int): Number of components for UMAP.
-=======
-
-            raport_chart_color_pallete (List[str]) - Color palette for basic eda charts.
             correlation_threshold (float) - threshold used for detecting highly correlated features.Default 0.8.
             correlation_percent (float) - % of selected features based on their correlation with the target. Default 0.5.
             n_bins (int) - number of bins to create while binning numerical features.
@@ -138,7 +128,6 @@
             chart_settings (dict): Settings for customizing chart appearance.
                 Defaults to None, which initializes default settings.
 
->>>>>>> bc1c08d7
         """
         assert (
             isinstance(raport_name, str) and raport_name != ""
@@ -181,10 +170,6 @@
         self.random_state = random_state
         np.random.seed(random_state)
 
-<<<<<<< HEAD
-=======
-        self.raport_chart_color_pallete = raport_chart_color_pallete
->>>>>>> bc1c08d7
         self.chart_settings = chart_settings or {
             "theme": "whitegrid",
             "title_fontsize": 18,
@@ -198,33 +183,26 @@
             "heatmap_cmap": "coolwarm",
             "heatmap_fmt": ".2f",
         }
-<<<<<<< HEAD
-
-        self.raport_decimal_precision = raport_decimal_precision
-        self.correlation_selectors_settings = correlation_selectors_settings or {
-            "threshold": 0.8,
-            "k": 10,
-        }
-
-        self.outlier_detector_settings = outlier_detector_settings or {
-            "zscore_threshold": 3,
-            "isol_forest_n_estimators": 100,
-            "cook_threshold": 1,
-        }
-
-        self.imputer_settings = imputer_settings or {
-            "categorical_strategy": "most_frequent",
-            "numerical_strategy": "mean",
-        }
-
-        self.umap_components = umap_components
-=======
 
         assert (
             max_datasets_after_preprocessing > 0
         ), "Values smaller than 1 are forbidden."
         self.max_datasets_after_preprocessing = max_datasets_after_preprocessing
         self.perform_only_required_ = perform_only_required_
+
+        self.chart_settings = chart_settings or {
+            "theme": "whitegrid",
+            "title_fontsize": 18,
+            "title_fontweight": "bold",
+            "xlabel_fontsize": 12,
+            "ylabel_fontsize": 12,
+            "tick_label_rotation": 45,
+            "palette": "pastel",
+            "plot_width": 15,
+            "plot_height_per_row": 4,
+            "heatmap_cmap": "coolwarm",
+            "heatmap_fmt": ".2f",
+        }
 
         self.raport_decimal_precision = raport_decimal_precision
 
@@ -247,7 +225,23 @@
         ), f"Wrong value for n_bins: {n_bins}. "
         "Should be int >= 1."
         self.n_bins = n_bins
->>>>>>> bc1c08d7
+        self.correlation_selectors_settings = correlation_selectors_settings or {
+            "threshold": 0.8,
+            "k": 10,
+        }
+
+        self.outlier_detector_settings = outlier_detector_settings or {
+            "zscore_threshold": 3,
+            "isol_forest_n_estimators": 100,
+            "cook_threshold": 1,
+        }
+
+        self.imputer_settings = imputer_settings or {
+            "categorical_strategy": "most_frequent",
+            "numerical_strategy": "mean",
+        }
+
+        self.umap_components = umap_components
 
     def update(self, **kwargs):
         """Updates config's data with kwargs."""
