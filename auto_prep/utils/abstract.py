import importlib
import inspect
import os
from abc import ABC, abstractmethod
from typing import Dict, List

from sklearn.base import BaseEstimator, TransformerMixin

from ..utils.config import config
from ..utils.logging_config import setup_logger

logger = setup_logger(__name__)


class Numerical(ABC):
    """Abstract interface to indicate numerical step"""

    pass


class Categorical(ABC):
    """Abstract interface to indicate categorical step"""

    pass


class Step(ABC, BaseEstimator, TransformerMixin):
    """
    Abstract class to be overwritten for implementing custom
    preprocessing steps. If step is parametrizable, it should have
    defined "param_grid" of all possible values for each parameter.
    """

    @abstractmethod
    def to_tex(self) -> dict:
        """
        Returns a short description in form of dictionary.
        Keys are: name - transformer name, desc - short description, params - class parameters (if None then {}).
        """
        pass


class RequiredStep(Step):
    """
    Required step that will be always considered in preprocessing.
    """

    pass


class NonRequiredStep(Step):
    """
    Non required step that will be only considered for preprocessing
    if class method is_applicable returns True.
    """

    pass


<<<<<<< HEAD
class DimentionReducer(NonRequiredStep, ABC):
    """
    Abstract class for dimensionality reduction techniques.
    """

    def __init__(self):
        super().__init__()
        self.reducer = None

    @abstractmethod
    def fit(self, X: pd.DataFrame, y: pd.Series = None) -> "DimentionReducer":
        pass

    @abstractmethod
    def transform(self, X: pd.DataFrame, y: pd.Series = None) -> pd.DataFrame:
        pass

    @abstractmethod
    def fit_transform(self, X: pd.DataFrame, y: pd.Series = None) -> pd.DataFrame:
        pass

    @abstractmethod
    def is_applicable(X: pd.DataFrame) -> bool:
        pass

    @abstractmethod
    def is_numerical(self) -> bool:
        pass

    @abstractmethod
    def to_tex(self) -> dict:
        pass


class FeatureImportanceSelector(NonRequiredStep):
    """
    Transformer to select k% (rounded to whole number) of features
    that are most important according to Random Forest model.

    Attributes:
        k (float): The percentage of top features to keep based on their importance.
        selected_columns (list): List of selected columns based on feature importance.
    """
=======
class ModulesHandler(ABC):
    supported_interfaces: List[object] = [
        Numerical,
        Categorical,
        RequiredStep,
        NonRequiredStep,
    ]
    supported_combinations: List[List[object]] = [
        ("NumericalRequired", (Numerical, RequiredStep)),
        ("NumericalNonRequired", (Numerical, NonRequiredStep)),
        ("CategoricalRequired", (Categorical, RequiredStep)),
        ("CategoricalNonRequired", (Categorical, NonRequiredStep)),
    ]

    def __init__(self):
        """
        Performs checks.
>>>>>>> bc1c08d7

        Raises:
            AssertionError - if any member of :obj:`ModulesHandler.supported_combinations`
                is not in :obj:`ModulesHandler.supported_interfaces`
        """
        for name, members in ModulesHandler.supported_combinations:
            for member in members:
                assert (
                    member in ModulesHandler.supported_interfaces
                ), f"Unsupported member in group {name} - {member}"

    @staticmethod
    def get_subpackage(__file__):
        """
        Returns the name of the package (directory) containing the given file
        as relative auto_prep subpackage.

        Args:
            __file__ (str): The absolute or relative path to the current file.
        Returns:
            str: The name of the directory containing the file, which is treated as the package name.
        Raises:
            ValueError - if it cannot find the module
        """
<<<<<<< HEAD
        if not (0 <= k <= 100):
            raise ValueError("k must be between 0 and 100.")
        self.k = k
        self.selected_columns = []

    def fit(self, X: pd.DataFrame, y: pd.Series) -> "FeatureImportanceSelector":
=======
        current_file = os.path.abspath(__file__)
        abs_dir = os.path.dirname(current_file)

        if config.root_project_dir not in abs_dir:
            raise ValueError("Unknown relative module")

        rel_dir = abs_dir[len(config.root_project_dir) :].lstrip(os.path.sep)

        # Convert the path to a module-style dot-separated format
        return rel_dir.replace(os.path.sep, ".")

    @staticmethod
    def construct_pipelines_steps_helper(
        step_name: str,
        package_name: str,
        called_from: str,
        pipelines: List[List[Step]],
        required_only_: bool = False,
    ) -> List[List[Step]]:
>>>>>>> bc1c08d7
        """
        A helper method to construct and extend pipelines steps by incorporating modules
        dynamically from a specified package.

        This method uses the `ModulesHandler.construct_pipelines` function to add
        modules to existing pipelines based on the package's name and the current
        file context. It logs the operation's start and end using the provided
        logger.

        Args:
            step_name (str): The name of the step, used for logging purposes.
            package_name (str): The name of the package containing the modules
                to be dynamically added to the pipelines.
            called_from (str) - python file from which this method is called. Required
                for relative imports.
            pipelines (List[List[Step]]): A list of existing pipelines to which
                new modules will be added.
            required_only_ (bool, optional): If `True`, only the required modules
                (determined by the package) will be added. If `False`, both required
                and non-required modules will be included. Defaults to `False`.

        Returns:
            List[List[Step]]: The updated list of pipelines steps after incorporating
            the modules from the specified package.
        """
<<<<<<< HEAD
        pass

    def transform(self, X: pd.DataFrame, y: pd.Series = None) -> pd.DataFrame:
=======
        logger.start_operation(step_name)
        pipelines = ModulesHandler.construct_pipelines_steps(
            package_name,
            called_from,
            pipelines=pipelines,
            required_only_=required_only_,
        )
        logger.end_operation()
        return pipelines

    @staticmethod
    def construct_pipelines_steps(
        module_name: str,
        called_from: str,
        pipelines: List[List[Step]] = [],
        required_only_: bool = False,
    ) -> List[List[Step]]:
>>>>>>> bc1c08d7
        """
        Constructs new pipelines (list of steps) by adding steps from the provided module. The
        method dynamically loads and groups classes from the module, and then
        extends existing pipelines by adding required and/or non-required steps.

        The method starts by loading and grouping classes from the module. It then
        explodes the existing pipelines by adding required steps. If the `required_only_`
        flag is `False`, non-required steps are also added to the pipelines.

        Args:
            module_name (str): The name of the module from which to load and group classes.
            called_from (str) - python file from which this method is called. Required
                for relative imports.
            pipelines (List[List[Step]]): A list of existing pipelines to be extended.
            required_only_ (bool, optional): If `True`, only required steps are added to the
                pipelines. If `False`, both required and non-required steps are added.
                Defaults to `False`.

        Returns:
            List[List[Step]]: A list of new pipelines steps created by adding the corresponding
            required and non-required steps to the original pipelines.
        """

<<<<<<< HEAD
    def fit_transform(self, X: pd.DataFrame, y: pd.Series) -> pd.DataFrame:
=======
        logger.start_operation("Constructing new pipelines.")

        package = ModulesHandler.get_subpackage(called_from)
        new_steps = ModulesHandler._load_and_group_classes(module_name, package=package)
        new_pipelines = []

        logger.debug(f"Starting with {len(pipelines)} pipelines")

        new_pipelines = ModulesHandler._exploade_pipelines_steps(
            steps=ModulesHandler._get_required_steps(),
            new_steps=new_steps,
            pipelines=pipelines,
        )
        logger.debug(f"After required steps - {len(new_pipelines)}")

        if not required_only_:
            new_pipelines = ModulesHandler._exploade_pipelines_steps(
                steps=ModulesHandler._get_non_required_steps(),
                new_steps=new_steps,
                pipelines=new_pipelines,
            )
            logger.debug(f"After non-required steps - {len(new_pipelines)}")

        logger.end_operation()
        return new_pipelines

    @staticmethod
    def _exploade_pipelines_steps(
        steps: List[str],
        new_steps: Dict[str, List[object]],
        pipelines: List[List[Step]],
    ) -> List[List[Step]]:
>>>>>>> bc1c08d7
        """
        Explodes the given pipelines by adding new steps to them based on the
        provided `steps` and `new_steps`. This method creates new pipelines where
        each pipeline is extended by the corresponding steps from `new_steps`.

        Args:
            steps (List[str]): List of step names to match against `new_steps` keys.
            new_steps (Dict[str, List[object]]): A dictionary where each key is a
                step name and its value is a list of classes (steps) to be added
                to the corresponding pipeline.
            pipelines (List[List[PipelineStep]: A list of existing pipelines to be extended.

        Returns:
            List[List[Step]: A list of new pipelines created by adding the new steps
                to the existing pipelines. If pipelines are empty, it will just return
                new found steps.
        """
<<<<<<< HEAD
        self.fit(X, y)
        return self.transform(X)

    def is_applicable(self, dt: pd.Series) -> bool:
=======
        new_pipelines = []

        if len(pipelines) == 0:
            for step in steps:
                if step in new_steps.keys():
                    for cls in new_steps[step]:
                        new_pipelines.append([cls()])
            return new_pipelines

        has_new_steps_ = False
        for step in steps:
            if step in new_steps.keys():
                for cls in new_steps[step]:
                    for pipeline in pipelines:
                        has_new_steps_ = True
                        new_pipelines.append([*pipeline, cls()])

        if has_new_steps_:
            return new_pipelines
        return pipelines

    @staticmethod
    def _get_required_steps() -> List[str]:
        """Returns list of names of required steps combinations"""
        return [
            e[0]
            for e in ModulesHandler.supported_combinations
            if "NonRequired" not in e[0]
        ]

    @staticmethod
    def _get_non_required_steps() -> List[str]:
        """Returns list of names of required steps combinations"""
        return [
            e[0] for e in ModulesHandler.supported_combinations if "NonRequired" in e[0]
        ]

    @staticmethod
    def _load_and_group_classes(
        module_name: str, package: str
    ) -> Dict[str, List[object]]:
>>>>>>> bc1c08d7
        """
        Import all objects from module_name that extends any of interfaces from
        :obj:`ModulesHandler.supported_interfaces` and groups them into steps
        defined in :obj:`ModulesHandler.supported_combinations`

        Args:
            module_name (str) - module to import.
            package (str) - python package from which this method is called. Required
                for relative imports.
        Returns:
            Dict[List[object]] - objects groupped into pre-defined groups.
        Raises:
            ValueError - if any of imported classes fits into more than one group.
        """
        logger.debug(f"Importing classes from {module_name}")

        module = importlib.import_module(module_name, package=package)

        classes = [
            cls
            for _, cls in inspect.getmembers(module, inspect.isclass)
            if cls.__module__.endswith(module_name)
        ]

        logger.debug(f"Found follwing classes: {classes}")

        combinations = {}
        groupped = set()
        for cls in classes:
            for name, members in ModulesHandler.supported_combinations:
                in_group_ = True
                for member in members:
                    if not issubclass(cls, member):
                        in_group_ = False

                if in_group_:
                    if cls not in groupped:
                        groupped.add(cls)
                        if name not in combinations:
                            combinations[name] = [cls]
                        else:
                            combinations[name].append(cls)
                    else:
                        raise ValueError(f"{cls} fits more than one group")

        logger.debug(f"Retrieved follwing combinations - {combinations}")

        return combinations<|MERGE_RESOLUTION|>--- conflicted
+++ resolved
@@ -1,8 +1,10 @@
 import importlib
 import inspect
 import os
+import pandas as pd
 from abc import ABC, abstractmethod
 from typing import Dict, List
+
 
 from sklearn.base import BaseEstimator, TransformerMixin
 
@@ -57,51 +59,6 @@
     pass
 
 
-<<<<<<< HEAD
-class DimentionReducer(NonRequiredStep, ABC):
-    """
-    Abstract class for dimensionality reduction techniques.
-    """
-
-    def __init__(self):
-        super().__init__()
-        self.reducer = None
-
-    @abstractmethod
-    def fit(self, X: pd.DataFrame, y: pd.Series = None) -> "DimentionReducer":
-        pass
-
-    @abstractmethod
-    def transform(self, X: pd.DataFrame, y: pd.Series = None) -> pd.DataFrame:
-        pass
-
-    @abstractmethod
-    def fit_transform(self, X: pd.DataFrame, y: pd.Series = None) -> pd.DataFrame:
-        pass
-
-    @abstractmethod
-    def is_applicable(X: pd.DataFrame) -> bool:
-        pass
-
-    @abstractmethod
-    def is_numerical(self) -> bool:
-        pass
-
-    @abstractmethod
-    def to_tex(self) -> dict:
-        pass
-
-
-class FeatureImportanceSelector(NonRequiredStep):
-    """
-    Transformer to select k% (rounded to whole number) of features
-    that are most important according to Random Forest model.
-
-    Attributes:
-        k (float): The percentage of top features to keep based on their importance.
-        selected_columns (list): List of selected columns based on feature importance.
-    """
-=======
 class ModulesHandler(ABC):
     supported_interfaces: List[object] = [
         Numerical,
@@ -119,7 +76,6 @@
     def __init__(self):
         """
         Performs checks.
->>>>>>> bc1c08d7
 
         Raises:
             AssertionError - if any member of :obj:`ModulesHandler.supported_combinations`
@@ -144,14 +100,6 @@
         Raises:
             ValueError - if it cannot find the module
         """
-<<<<<<< HEAD
-        if not (0 <= k <= 100):
-            raise ValueError("k must be between 0 and 100.")
-        self.k = k
-        self.selected_columns = []
-
-    def fit(self, X: pd.DataFrame, y: pd.Series) -> "FeatureImportanceSelector":
-=======
         current_file = os.path.abspath(__file__)
         abs_dir = os.path.dirname(current_file)
 
@@ -171,7 +119,6 @@
         pipelines: List[List[Step]],
         required_only_: bool = False,
     ) -> List[List[Step]]:
->>>>>>> bc1c08d7
         """
         A helper method to construct and extend pipelines steps by incorporating modules
         dynamically from a specified package.
@@ -197,11 +144,6 @@
             List[List[Step]]: The updated list of pipelines steps after incorporating
             the modules from the specified package.
         """
-<<<<<<< HEAD
-        pass
-
-    def transform(self, X: pd.DataFrame, y: pd.Series = None) -> pd.DataFrame:
-=======
         logger.start_operation(step_name)
         pipelines = ModulesHandler.construct_pipelines_steps(
             package_name,
@@ -219,7 +161,6 @@
         pipelines: List[List[Step]] = [],
         required_only_: bool = False,
     ) -> List[List[Step]]:
->>>>>>> bc1c08d7
         """
         Constructs new pipelines (list of steps) by adding steps from the provided module. The
         method dynamically loads and groups classes from the module, and then
@@ -243,9 +184,6 @@
             required and non-required steps to the original pipelines.
         """
 
-<<<<<<< HEAD
-    def fit_transform(self, X: pd.DataFrame, y: pd.Series) -> pd.DataFrame:
-=======
         logger.start_operation("Constructing new pipelines.")
 
         package = ModulesHandler.get_subpackage(called_from)
@@ -254,7 +192,7 @@
 
         logger.debug(f"Starting with {len(pipelines)} pipelines")
 
-        new_pipelines = ModulesHandler._exploade_pipelines_steps(
+        new_pipelines = ModulesHandler._explode_pipelines_steps(
             steps=ModulesHandler._get_required_steps(),
             new_steps=new_steps,
             pipelines=pipelines,
@@ -262,7 +200,7 @@
         logger.debug(f"After required steps - {len(new_pipelines)}")
 
         if not required_only_:
-            new_pipelines = ModulesHandler._exploade_pipelines_steps(
+            new_pipelines = ModulesHandler._explode_pipelines_steps(
                 steps=ModulesHandler._get_non_required_steps(),
                 new_steps=new_steps,
                 pipelines=new_pipelines,
@@ -273,12 +211,11 @@
         return new_pipelines
 
     @staticmethod
-    def _exploade_pipelines_steps(
+    def _explode_pipelines_steps(
         steps: List[str],
         new_steps: Dict[str, List[object]],
         pipelines: List[List[Step]],
     ) -> List[List[Step]]:
->>>>>>> bc1c08d7
         """
         Explodes the given pipelines by adding new steps to them based on the
         provided `steps` and `new_steps`. This method creates new pipelines where
@@ -296,19 +233,13 @@
                 to the existing pipelines. If pipelines are empty, it will just return
                 new found steps.
         """
-<<<<<<< HEAD
-        self.fit(X, y)
-        return self.transform(X)
-
-    def is_applicable(self, dt: pd.Series) -> bool:
-=======
         new_pipelines = []
 
         if len(pipelines) == 0:
             for step in steps:
                 if step in new_steps.keys():
                     for cls in new_steps[step]:
-                        new_pipelines.append([cls()])
+                        new_pipelines.append([cls])
             return new_pipelines
 
         has_new_steps_ = False
@@ -317,7 +248,7 @@
                 for cls in new_steps[step]:
                     for pipeline in pipelines:
                         has_new_steps_ = True
-                        new_pipelines.append([*pipeline, cls()])
+                        new_pipelines.append([*pipeline, cls])
 
         if has_new_steps_:
             return new_pipelines
@@ -343,7 +274,6 @@
     def _load_and_group_classes(
         module_name: str, package: str
     ) -> Dict[str, List[object]]:
->>>>>>> bc1c08d7
         """
         Import all objects from module_name that extends any of interfaces from
         :obj:`ModulesHandler.supported_interfaces` and groups them into steps
@@ -391,4 +321,111 @@
 
         logger.debug(f"Retrieved follwing combinations - {combinations}")
 
-        return combinations+        return combinations
+    
+class DimentionReducer(NonRequiredStep, ABC):
+    """
+    Abstract class for dimensionality reduction techniques.
+    """
+
+    def __init__(self):
+        super().__init__()
+        self.reducer = None
+
+    @abstractmethod
+    def fit(self, X: pd.DataFrame, y: pd.Series = None) -> "DimentionReducer":
+        pass
+
+    @abstractmethod
+    def transform(self, X: pd.DataFrame, y: pd.Series = None) -> pd.DataFrame:
+        pass
+
+    @abstractmethod
+    def fit_transform(self, X: pd.DataFrame, y: pd.Series = None) -> pd.DataFrame:
+        pass
+
+    @abstractmethod
+    def is_applicable(X: pd.DataFrame) -> bool:
+        pass
+
+    @abstractmethod
+    def is_numerical(self) -> bool:
+        pass
+
+    @abstractmethod
+    def to_tex(self) -> dict:
+        pass
+
+class FeatureImportanceSelector(NonRequiredStep):
+    """
+    Transformer to select k% (rounded to whole number) of features
+    that are most important according to Random Forest model.
+
+    Attributes:
+        k (float): The percentage of top features to keep based on their importance.
+        selected_columns (list): List of selected columns based on feature importance.
+    """
+
+    def __init__(self, k: float = 10.0):
+        """
+        Initializes the transformer with a specified model and percentage of top important features to keep.
+
+        Args:
+            k (float): The percentage of features to retain based on their importance.
+        """
+        if not (0 <= k <= 100):
+            raise ValueError("k must be between 0 and 100.")
+        self.k = k
+        self.selected_columns = []
+
+    def fit(self, X: pd.DataFrame, y: pd.Series) -> "FeatureImportanceSelector":
+        """
+        Identifies the top k% (rounded to whole value) of features most important according to the model.
+
+        Args:
+            X (pd.DataFrame): The input feature data.
+            y (pd.Series): The target variable.
+
+        Returns:
+            FeatureImportanceSelector: The fitted transformer instance.
+        """
+        pass
+
+    def transform(self, X: pd.DataFrame, y: pd.Series = None) -> pd.DataFrame:
+        """
+        Selects the top k% of features most important according to the model.
+
+        Args:
+            X (pd.DataFrame): The feature data.
+            y (pd.Series, optional): The target variable (to append to the result).
+
+        Returns:
+            pd.DataFrame: The transformed data with only the selected top k% important features.
+        """
+        pass
+
+    def fit_transform(self, X: pd.DataFrame, y: pd.Series) -> pd.DataFrame:
+        """
+        Fits and transforms the data by selecting the top k% most important features. Performs fit and transform in one step.
+
+        Args:
+            X (pd.DataFrame): The feature data.
+            y (pd.Series): The target variable.
+
+        Returns:
+            pd.DataFrame: The transformed data with selected features.
+        """
+        self.fit(X, y)
+        return self.transform(X)
+
+    def is_applicable(self, dt: pd.Series) -> bool:
+        """
+        Args:
+            dt (pd.Series) - column that is considered to be preprocessed
+                by that transformer.
+
+        Returns:
+            bool - True if it is possible to use this transofmation
+                on passed data.
+        """
+        return True