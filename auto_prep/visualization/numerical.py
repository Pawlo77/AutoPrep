from typing import List, Tuple

import matplotlib.pyplot as plt
import pandas as pd
import seaborn as sns

from ..utils.config import config
from ..utils.logging_config import setup_logger
from ..utils.other import save_chart

logger = setup_logger(__name__)


class NumericalVisualizer:
    """
    Contains methods that generate eda charts for numerical data. Will
    be fed with just numerical columns from original dataset. All methods
    will be called in order defined in :obj:`order`. Each method that would
    be called should return a tuple of (path_to_chart, chart title for latex) -
    if there is no need for chart generation should return ("", "").
    Charts should be saved via :obj:`save_chart`.
    """

    order = [
        "numerical_distribution_chart",
        "correlation_heatmap_chart",
        "numerical_features_boxplot_chart",
    ]

    @staticmethod
    def numerical_distribution_chart(
        X: pd.DataFrame,
        y: pd.Series,
    ) -> List[Tuple[str, str]]:
        """
        Generates a plot to visualize the distribution of numerical features.
        """
        logger.start_operation("Numerical distribution visualizations.")

        try:
            df = X
            numerical_columns = df.select_dtypes(include="number").columns.tolist()
            if not numerical_columns:
                logger.debug("No numerical features found in the dataset.")
                return []

            logger.debug(
                "Will create numerical distribution visualisations"
                f"for {numerical_columns} columns."
            )

            max_plots_per_page = 10
            numerical_groups = [
                numerical_columns[i : i + max_plots_per_page]
                for i in range(0, len(numerical_columns), max_plots_per_page)
            ]

            sns.set_theme(
                style=config.chart_settings["theme"],
                palette=config.chart_settings["palette"],
            )

<<<<<<< HEAD
            _, axes = plt.subplots(
                num_rows,
                2,
                # fit in A5
                figsize=(
                    min(config.chart_settings["plot_width"], 5.8),
                    min(config.chart_settings["plot_height_per_row"] * num_rows, 8.3),
                ),
            )
            axes = axes.flatten()
=======
            chart_list = []
            for group_idx, group in enumerate(numerical_groups):
                num_columns = len(group)
                num_rows = (num_columns + 1) // 2
>>>>>>> b1413af4

                fig, axes = plt.subplots(
                    num_rows,
                    2,
                    figsize=(
                        config.chart_settings["plot_width"],
                        config.chart_settings["plot_height_per_row"] * num_rows,
                    ),
                )
                axes = axes.flatten()

                for i, column in enumerate(group):
                    sns.histplot(
                        data=df,
                        x=column,
                        ax=axes[i],
                    )
                    axes[i].set_title(
                        f"Distribution of {column}",
                        fontsize=config.chart_settings["title_fontsize"],
                        fontweight=config.chart_settings["title_fontweight"],
                    )
                    axes[i].set_xlabel(
                        column, fontsize=config.chart_settings["xlabel_fontsize"]
                    )
                    axes[i].set_ylabel(
                        "Count", fontsize=config.chart_settings["ylabel_fontsize"]
                    )
                    axes[i].tick_params(
                        axis="x", rotation=config.chart_settings["tick_label_rotation"]
                    )
                    axes[i].tick_params(
                        axis="both",
                        which="major",
                        labelsize=config.chart_settings["xlabel_fontsize"],
                    )

                for j in range(i + 1, len(axes)):
                    axes[j].axis("off")

                plt.tight_layout()
                pdf_path = save_chart(
                    name=f"numerical_distribution_page_{group_idx + 1}.png"
                )
                chart_list.append(
                    (
                        pdf_path,
                        f"Numerical Features Distribution - Page {group_idx + 1}",
                    )
                )

            return chart_list
        except Exception as e:
            logger.error(f"Failed to generate numerical distribution plot: {str(e)}")
            raise e
        finally:
            logger.end_operation()

    @staticmethod
    def correlation_heatmap_chart(
        X: pd.DataFrame,
        y: pd.Series,
    ) -> Tuple[str, str]:
        """
        Generates a plot to visualize the correlation between features.
        """
        logger.start_operation("Correlation heatmap visualization.")

        try:
            df = pd.concat([X, y], axis=1)

            numerical_columns = df.select_dtypes(include="number").columns.tolist()
            if not numerical_columns:
                logger.debug("No numerical features found in the dataset.")
                return "", ""

            max_columns_for_heatmap = 25
            if len(numerical_columns) > max_columns_for_heatmap:
                logger.debug(
                    f"Too many numerical columns ({len(numerical_columns)}) for heatmap visualization."
                )
                return "", "Too many numerical columns for heatmap visualization."

            logger.debug(f"Will create heatmap for {numerical_columns} columns.")

            plt.figure(
                figsize=(
                    config.chart_settings["plot_width"],
                    config.chart_settings["plot_height_per_row"] * 2.5,
                )
            )
            sns.heatmap(
                df[numerical_columns].corr(numeric_only=False),
                annot=True,
                cmap=config.chart_settings.get("heatmap_cmap", "coolwarm"),
                fmt=config.chart_settings.get("heatmap_fmt", ".2f"),
            )
            plt.title(
                "Correlation Heatmap",
                fontsize=config.chart_settings["title_fontsize"],
                fontweight=config.chart_settings["title_fontweight"],
            )
            path = save_chart(name="correlation_heatmap.png")

            return path, "Correlation heatmap."
        except Exception as e:
            logger.error(f"Failed to generate correlation heatmap plot: {str(e)}")
            raise e
        finally:
            logger.end_operation()

    @staticmethod
    def numerical_features_boxplot_chart(
        X: pd.DataFrame,
        y: pd.Series,
    ) -> List[Tuple[str, str]]:
        """
        Generates boxplots for numerical features, split into multiple pages if necessary.
        """
        logger.start_operation("Boxplot visualization for numerical features.")

        try:
            df = X
            numerical_columns = df.select_dtypes(include="number").columns.tolist()
            if not numerical_columns:
                logger.debug("No numerical features found in the dataset.")
                return []

            logger.debug(f"Will create boxplot for {numerical_columns} columns.")
            num_columns = len(numerical_columns)
            plots_per_page = 10
            num_pages = (num_columns + plots_per_page - 1) // plots_per_page

<<<<<<< HEAD
            _, axes = plt.subplots(
                num_rows,
                2,
                # fit in A5
                figsize=(
                    min(config.chart_settings["plot_width"], 5.8),
                    min(config.chart_settings["plot_height_per_row"] * num_rows, 8.3),
                ),
            )
            axes = axes.flatten()
=======
            paths = []
>>>>>>> b1413af4

            for page in range(num_pages):
                start_idx = page * plots_per_page
                end_idx = min(start_idx + plots_per_page, num_columns)
                columns_to_plot = numerical_columns[start_idx:end_idx]
                num_rows = (len(columns_to_plot) + 1) // 2

                _, axes = plt.subplots(
                    num_rows,
                    2,
                    figsize=(
                        config.chart_settings["plot_width"],
                        config.chart_settings["plot_height_per_row"] * num_rows,
                    ),
                )
                axes = axes.flatten()

                try:
                    for i, column in enumerate(columns_to_plot):
                        sns.boxplot(
                            data=df,
                            x=column,
                            ax=axes[i],
                            palette=config.chart_settings["palette"],
                        )
                        axes[i].set_title(
                            f"Boxplot of {column}",
                            fontsize=config.chart_settings["title_fontsize"],
                            fontweight=config.chart_settings["title_fontweight"],
                        )
                        axes[i].set_xlabel(
                            column, fontsize=config.chart_settings["xlabel_fontsize"]
                        )
                        axes[i].set_ylabel(
                            "Value", fontsize=config.chart_settings["ylabel_fontsize"]
                        )
                        axes[i].tick_params(
                            axis="x",
                            rotation=config.chart_settings["tick_label_rotation"],
                        )
                        axes[i].tick_params(
                            axis="both",
                            which="major",
                            labelsize=config.chart_settings["xlabel_fontsize"],
                        )
                except Exception as e:
                    raise Exception(f"Error in column {column}") from e

                for j in range(i + 1, len(axes)):
                    axes[j].axis("off")

                plt.tight_layout()
                path = save_chart(name=f"boxplot_page_{page + 1}.png")
                paths.append((path, f"Boxplot page {page + 1}"))

            return paths
        except Exception as e:
            logger.error(f"Failed to generate boxplot visualisations plot: {str(e)}")
            raise e
        finally:
            logger.end_operation()<|MERGE_RESOLUTION|>--- conflicted
+++ resolved
@@ -60,23 +60,10 @@
                 palette=config.chart_settings["palette"],
             )
 
-<<<<<<< HEAD
-            _, axes = plt.subplots(
-                num_rows,
-                2,
-                # fit in A5
-                figsize=(
-                    min(config.chart_settings["plot_width"], 5.8),
-                    min(config.chart_settings["plot_height_per_row"] * num_rows, 8.3),
-                ),
-            )
-            axes = axes.flatten()
-=======
             chart_list = []
             for group_idx, group in enumerate(numerical_groups):
                 num_columns = len(group)
                 num_rows = (num_columns + 1) // 2
->>>>>>> b1413af4
 
                 fig, axes = plt.subplots(
                     num_rows,
@@ -210,20 +197,7 @@
             plots_per_page = 10
             num_pages = (num_columns + plots_per_page - 1) // plots_per_page
 
-<<<<<<< HEAD
-            _, axes = plt.subplots(
-                num_rows,
-                2,
-                # fit in A5
-                figsize=(
-                    min(config.chart_settings["plot_width"], 5.8),
-                    min(config.chart_settings["plot_height_per_row"] * num_rows, 8.3),
-                ),
-            )
-            axes = axes.flatten()
-=======
             paths = []
->>>>>>> b1413af4
 
             for page in range(num_pages):
                 start_idx = page * plots_per_page
