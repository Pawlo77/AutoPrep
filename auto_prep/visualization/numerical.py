from typing import Tuple

import matplotlib.pyplot as plt
import pandas as pd
import seaborn as sns
from utils.config import config

from ..utils.config import config
from ..utils.logging_config import setup_logger
from ..utils.other import save_chart

logger = setup_logger(__name__)


class NumericalVisualizer:
    """
    Contains methods that generate eda charts for numerical data. Will
    be fed with just numerical columns from original dataset. All methods
    will be called in order defined in :obj:`order`. Each method that would
    be called should return a tuple of (path_to_chart, chart title for latex) -
    if there is no need for chart generation should return ("", "").
    Charts should be saved via :obj:`save_chart`.
    """

    order = [
        "numerical_distribution_chart",
        "correlation_heatmap_chart",
        "numerical_features_boxplot_chart",
    ]

    @staticmethod
    def numerical_distribution_chart(
        X: pd.DataFrame,
        y: pd.Series,
    ) -> Tuple[str, str]:
        """
        Generates a plot to visualize the distribution of numerical features.
        """
        logger.start_operation("Numerical distribution visualizations.")

        try:
            df = pd.concat([X, y], axis=1)

            numerical_columns = df.select_dtypes(include="number").columns.tolist()
            if numerical_columns == []:
                logger.debug("No numerical features found in the dataset.")
                return "", ""
            logger.debug(
                "Will create numerical distribution visualisations"
                f"for {numerical_columns} columns."
            )

            num_columns = len(numerical_columns)
            num_rows = (num_columns + 1) // 2

<<<<<<< HEAD
            sns.set_theme(
                style=config.chart_settings["theme"],
                palette=config.chart_settings["palette"],
            )

            _, axes = plt.subplots(
                num_rows,
                2,
                figsize=(
                    config.chart_settings["plot_width"],
                    config.chart_settings["plot_height_per_row"] * num_rows,
                ),
            )
=======
            _, axes = plt.subplots(num_rows, 2, figsize=(15, 4 * num_rows))
>>>>>>> ffdd6fe4
            axes = axes.flatten()

            for i, column in enumerate(numerical_columns):
                sns.histplot(
                    data=df,
                    x=column,
                    ax=axes[i],
<<<<<<< HEAD
                )
                axes[i].set_title(
                    f"Distribution of {column}",
                    fontsize=config.chart_settings["title_fontsize"],
                    fontweight=config.chart_settings["title_fontweight"],
                )
                axes[i].set_xlabel(
                    column, fontsize=config.chart_settings["xlabel_fontsize"]
                )
                axes[i].set_ylabel(
                    "Count", fontsize=config.chart_settings["ylabel_fontsize"]
                )
                axes[i].tick_params(
                    axis="x", rotation=config.chart_settings["tick_label_rotation"]
                )
                axes[i].tick_params(
                    axis="both",
                    which="major",
                    labelsize=config.chart_settings["xlabel_fontsize"],
                )
=======
                    color=config.raport_chart_color_pallete[0],
                )
                axes[i].set_title(f"Distribution of {column}")
                axes[i].set_xlabel(column)
                axes[i].set_ylabel("Count")
>>>>>>> ffdd6fe4

            axes[-1].axis("off")

            plt.tight_layout()
            path = save_chart(name="numerical_distribution.png")
            return path, "Numerical distribution."
        except Exception as e:
            logger.error(f"Failed to generate numerical distribution plot: {str(e)}")
            raise e
        finally:
            logger.end_operation()

    @staticmethod
    def correlation_heatmap_chart(
        X: pd.DataFrame,
        y: pd.Series,
    ) -> Tuple[str, str]:
        """
        Generates a plot to visualize the correlation between features.
        """
        logger.start_operation("Correlation heatmap visualization.")

        try:
            df = pd.concat([X, y], axis=1)

            numerical_columns = df.select_dtypes(include="number").columns.tolist()
            if numerical_columns == []:
                logger.debug("No numerical features found in the dataset.")
                return "", ""
            logger.debug(f"Will create heatmap for {numerical_columns} columns.")

<<<<<<< HEAD
            plt.figure(
                figsize=(
                    config.chart_settings["plot_width"],
                    config.chart_settings["plot_height_per_row"] * 2.5,
                )
            )
            sns.heatmap(
                df[numerical_columns].corr(numeric_only=False),
                annot=True,
                cmap=config.chart_settings.get("heatmap_cmap", "coolwarm"),
                fmt=config.chart_settings.get("heatmap_fmt", ".2f"),
            )
            plt.title(
                "Correlation Heatmap",
                fontsize=config.chart_settings["title_fontsize"],
                fontweight=config.chart_settings["title_fontweight"],
            )
=======
            plt.figure(figsize=(15, 10))
            sns.heatmap(
                df[numerical_columns].corr(numeric_only=False),
                annot=True,
                cmap="coolwarm",
                fmt=".2f",
            )
            plt.title("Correlation Heatmap")
>>>>>>> ffdd6fe4
            path = save_chart(name="correlation_heatmap.png")

            return path, "Correlation heatmap."
        except Exception as e:
            logger.error(f"Failed to generate correlation heatmap plot: {str(e)}")
            raise e
        finally:
            logger.end_operation()

    @staticmethod
    def numerical_features_boxplot_chart(
        X: pd.DataFrame,
        y: pd.Series,
    ) -> Tuple[str, str]:
        """
        Generates a boxplot for numerical features.
        """
        logger.start_operation("Boxplot visualization for numerical features.")

        try:
            df = pd.concat([X, y], axis=1)

            numerical_columns = df.select_dtypes(include="number").columns.tolist()
            if not numerical_columns:
                logger.debug("No numerical features found in the dataset.")
                return "", ""

            logger.debug(f"Will create boxplot for {numerical_columns} columns.")
            num_columns = len(numerical_columns)
            num_rows = (num_columns + 1) // 2

<<<<<<< HEAD
            _, axes = plt.subplots(
                num_rows,
                2,
                figsize=(
                    config.chart_settings["plot_width"],
                    config.chart_settings["plot_height_per_row"] * num_rows,
                ),
            )
=======
            _, axes = plt.subplots(num_rows, 2, figsize=(15, 4 * num_rows))
>>>>>>> ffdd6fe4
            axes = axes.flatten()

            try:
                for i, column in enumerate(numerical_columns):
                    sns.boxplot(
                        data=df,
                        x=column,
                        ax=axes[i],
<<<<<<< HEAD
                        palette=config.chart_settings["palette"],
                    )
                    axes[i].set_title(
                        f"Boxplot of {column}",
                        fontsize=config.chart_settings["title_fontsize"],
                        fontweight=config.chart_settings["title_fontweight"],
                    )
                    axes[i].set_xlabel(
                        column, fontsize=config.chart_settings["xlabel_fontsize"]
                    )
                    axes[i].set_ylabel(
                        "Value", fontsize=config.chart_settings["ylabel_fontsize"]
                    )
                    axes[i].tick_params(
                        axis="x", rotation=config.chart_settings["tick_label_rotation"]
                    )
                    axes[i].tick_params(
                        axis="both",
                        which="major",
                        labelsize=config.chart_settings["xlabel_fontsize"],
                    )
=======
                        color=config.raport_chart_color_pallete[0],
                    )
                    axes[i].set_title(f"Boxplot of {column}")
                    axes[i].set_xlabel(column)
>>>>>>> ffdd6fe4
            except Exception as e:
                raise Exception(f"Error in column {column}") from e

            for j in range(i + 1, len(axes)):
                axes[j].axis("off")

            plt.tight_layout()
            path = save_chart(name="boxplot.png")
            return path, "Boxplot."
        except Exception as e:
            logger.error(f"Failed to generate boxplot visualisations plot: {str(e)}")
            raise e
        finally:
            logger.end_operation()<|MERGE_RESOLUTION|>--- conflicted
+++ resolved
@@ -26,6 +26,9 @@
         "numerical_distribution_chart",
         "correlation_heatmap_chart",
         "numerical_features_boxplot_chart",
+        "numerical_distribution_chart",
+        "correlation_heatmap_chart",
+        "numerical_features_boxplot_chart",
     ]
 
     @staticmethod
@@ -53,7 +56,6 @@
             num_columns = len(numerical_columns)
             num_rows = (num_columns + 1) // 2
 
-<<<<<<< HEAD
             sns.set_theme(
                 style=config.chart_settings["theme"],
                 palette=config.chart_settings["palette"],
@@ -67,9 +69,6 @@
                     config.chart_settings["plot_height_per_row"] * num_rows,
                 ),
             )
-=======
-            _, axes = plt.subplots(num_rows, 2, figsize=(15, 4 * num_rows))
->>>>>>> ffdd6fe4
             axes = axes.flatten()
 
             for i, column in enumerate(numerical_columns):
@@ -77,7 +76,6 @@
                     data=df,
                     x=column,
                     ax=axes[i],
-<<<<<<< HEAD
                 )
                 axes[i].set_title(
                     f"Distribution of {column}",
@@ -98,13 +96,6 @@
                     which="major",
                     labelsize=config.chart_settings["xlabel_fontsize"],
                 )
-=======
-                    color=config.raport_chart_color_pallete[0],
-                )
-                axes[i].set_title(f"Distribution of {column}")
-                axes[i].set_xlabel(column)
-                axes[i].set_ylabel("Count")
->>>>>>> ffdd6fe4
 
             axes[-1].axis("off")
 
@@ -136,7 +127,6 @@
                 return "", ""
             logger.debug(f"Will create heatmap for {numerical_columns} columns.")
 
-<<<<<<< HEAD
             plt.figure(
                 figsize=(
                     config.chart_settings["plot_width"],
@@ -154,16 +144,6 @@
                 fontsize=config.chart_settings["title_fontsize"],
                 fontweight=config.chart_settings["title_fontweight"],
             )
-=======
-            plt.figure(figsize=(15, 10))
-            sns.heatmap(
-                df[numerical_columns].corr(numeric_only=False),
-                annot=True,
-                cmap="coolwarm",
-                fmt=".2f",
-            )
-            plt.title("Correlation Heatmap")
->>>>>>> ffdd6fe4
             path = save_chart(name="correlation_heatmap.png")
 
             return path, "Correlation heatmap."
@@ -195,7 +175,6 @@
             num_columns = len(numerical_columns)
             num_rows = (num_columns + 1) // 2
 
-<<<<<<< HEAD
             _, axes = plt.subplots(
                 num_rows,
                 2,
@@ -204,9 +183,6 @@
                     config.chart_settings["plot_height_per_row"] * num_rows,
                 ),
             )
-=======
-            _, axes = plt.subplots(num_rows, 2, figsize=(15, 4 * num_rows))
->>>>>>> ffdd6fe4
             axes = axes.flatten()
 
             try:
@@ -215,7 +191,6 @@
                         data=df,
                         x=column,
                         ax=axes[i],
-<<<<<<< HEAD
                         palette=config.chart_settings["palette"],
                     )
                     axes[i].set_title(
@@ -237,12 +212,6 @@
                         which="major",
                         labelsize=config.chart_settings["xlabel_fontsize"],
                     )
-=======
-                        color=config.raport_chart_color_pallete[0],
-                    )
-                    axes[i].set_title(f"Boxplot of {column}")
-                    axes[i].set_xlabel(column)
->>>>>>> ffdd6fe4
             except Exception as e:
                 raise Exception(f"Error in column {column}") from e
 
@@ -256,4 +225,6 @@
             logger.error(f"Failed to generate boxplot visualisations plot: {str(e)}")
             raise e
         finally:
-            logger.end_operation()+            logger.end_operation()
+            logger.error(f"Failed to generate boxplot visualisations plot: {str(e)}")
+            raise e