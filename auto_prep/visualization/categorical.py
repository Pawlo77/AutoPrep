from typing import List, Tuple

import matplotlib.pyplot as plt  # noqa: F401
import pandas as pd
import seaborn as sns  # noqa: F401

from ..utils.config import config
from ..utils.logging_config import setup_logger
from ..utils.other import save_chart  # noqa: F401

logger = setup_logger(__name__)


class CategoricalVisualizer:
    """
    Contains methods that generate eda charts for categorical data. Will
    be fed with just categorical columns from original dataset. All methods
    will be called in order defined in :obj:`order`. Each method that would
    be called should return a tuple of (path_to_chart, chart title for latex) -
    if there is no need for chart generation should return ("", "").
    Charts should be saved via :obj:`save_chart`.
    """

    order = ["categorical_distribution_chart"]

    @staticmethod
    def categorical_distribution_chart(
        X: pd.DataFrame, y: pd.Series
    ) -> List[Tuple[str, str]]:
        """
        Generates a plot to visualize the distribution of categorical features.
        """
        settings = config.chart_settings
        sns.set_theme(style=settings["theme"])

        logger.start_operation("Categorical distribution visualization.")

<<<<<<< HEAD
        categorical_columns = X.select_dtypes(include=["object"]).columns.tolist()
        if not categorical_columns:
            logger.debug("No categorical features found in the dataset.")
            return "", ""
        logger.debug(
            "Will create categorical distribution visualization chart"
            f"for {categorical_columns} columns."
        )

        for column in categorical_columns:
            if X[column].nunique() > 15:
                logger.debug(
                    f"Skipping column {column} with more than 15 unique values."
                )
                categorical_columns.remove(column)

        if len(categorical_columns) == 0:
            return "", ""

        num_rows = (len(categorical_columns) + 1) // 2
        _, axes = plt.subplots(
            num_rows,
            2,
            # fit in A5
            figsize=(
                min(settings["plot_width"], 5.8),
                min(settings["plot_height_per_row"] * num_rows, 8.3),
            ),
        )
        axes = axes.flatten()

        plot_count = 0
        for column in categorical_columns:
            sns.countplot(
                data=X,
                y=column,
                order=X[column].value_counts().index,
                ax=axes[plot_count],
                palette=sns.color_palette(settings["palette"], X[column].nunique()),
                # legend=False,
            )
            axes[plot_count].set_title(
                f"Distribution of {column}",
                fontsize=settings["title_fontsize"],
                fontweight=settings["title_fontweight"],
            )
            axes[plot_count].set_xlabel(column, fontsize=settings["xlabel_fontsize"])
            axes[plot_count].set_ylabel("Count", fontsize=settings["ylabel_fontsize"])
            axes[plot_count].tick_params(
                axis="x", rotation=settings["tick_label_rotation"]
=======
        try:
            categorical_columns = X.select_dtypes(exclude=["number"]).columns.tolist()
            if not categorical_columns:
                logger.debug("No categorical features found in the dataset.")
                return []

            categorical_columns = [
                col for col in categorical_columns if X[col].nunique() <= 15
            ]
            if not categorical_columns:
                logger.debug(
                    "No categorical features with less than or equal to 15 unique values found in the dataset."
                )
                return []

            logger.debug(
                "Will create categorical distribution visualization chart"
                f"for {categorical_columns} columns."
>>>>>>> b1413af4
            )

            max_plots_per_page = 10
            categorical_groups = [
                categorical_columns[i : i + max_plots_per_page]
                for i in range(0, len(categorical_columns), max_plots_per_page)
            ]

            chart_list = []
            for group_idx, group in enumerate(categorical_groups):
                num_columns = len(group)
                num_rows = (num_columns + 1) // 2

                fig, axes = plt.subplots(
                    num_rows,
                    2,
                    figsize=(
                        settings["plot_width"],
                        settings["plot_height_per_row"] * num_rows,
                    ),
                )
                axes = axes.flatten()

                plot_count = 0
                for column in group:
                    sns.countplot(
                        data=X,
                        y=column,
                        order=X[column].value_counts().index,
                        ax=axes[plot_count],
                        palette=sns.color_palette(
                            settings["palette"], X[column].nunique()
                        ),
                        legend=False,
                    )
                    axes[plot_count].set_title(
                        f"Distribution of {column}",
                        fontsize=settings["title_fontsize"],
                        fontweight=settings["title_fontweight"],
                    )
                    axes[plot_count].set_xlabel(
                        "Count", fontsize=settings["xlabel_fontsize"]
                    )
                    axes[plot_count].set_ylabel(
                        column, fontsize=settings["ylabel_fontsize"]
                    )

                    plot_count += 1

                for j in range(plot_count, len(axes)):
                    axes[j].axis("off")

                plt.suptitle(
                    f"Categorical Features Distribution - Page {group_idx + 1}",
                    fontsize=settings["title_fontsize"],
                    fontweight=settings["title_fontweight"],
                    y=1.0,
                )
                plt.tight_layout(pad=2.0)

                path = save_chart(
                    name=f"categorical_distribution_page_{group_idx + 1}.png"
                )
                chart_list.append(
                    (path, f"Categorical Features Distribution - Page {group_idx + 1}")
                )
        except Exception as e:
            logger.error(f"Error in categorical_distribution_chart: {e}")
            raise e
        finally:
            logger.end_operation()
        return chart_list<|MERGE_RESOLUTION|>--- conflicted
+++ resolved
@@ -35,58 +35,6 @@
 
         logger.start_operation("Categorical distribution visualization.")
 
-<<<<<<< HEAD
-        categorical_columns = X.select_dtypes(include=["object"]).columns.tolist()
-        if not categorical_columns:
-            logger.debug("No categorical features found in the dataset.")
-            return "", ""
-        logger.debug(
-            "Will create categorical distribution visualization chart"
-            f"for {categorical_columns} columns."
-        )
-
-        for column in categorical_columns:
-            if X[column].nunique() > 15:
-                logger.debug(
-                    f"Skipping column {column} with more than 15 unique values."
-                )
-                categorical_columns.remove(column)
-
-        if len(categorical_columns) == 0:
-            return "", ""
-
-        num_rows = (len(categorical_columns) + 1) // 2
-        _, axes = plt.subplots(
-            num_rows,
-            2,
-            # fit in A5
-            figsize=(
-                min(settings["plot_width"], 5.8),
-                min(settings["plot_height_per_row"] * num_rows, 8.3),
-            ),
-        )
-        axes = axes.flatten()
-
-        plot_count = 0
-        for column in categorical_columns:
-            sns.countplot(
-                data=X,
-                y=column,
-                order=X[column].value_counts().index,
-                ax=axes[plot_count],
-                palette=sns.color_palette(settings["palette"], X[column].nunique()),
-                # legend=False,
-            )
-            axes[plot_count].set_title(
-                f"Distribution of {column}",
-                fontsize=settings["title_fontsize"],
-                fontweight=settings["title_fontweight"],
-            )
-            axes[plot_count].set_xlabel(column, fontsize=settings["xlabel_fontsize"])
-            axes[plot_count].set_ylabel("Count", fontsize=settings["ylabel_fontsize"])
-            axes[plot_count].tick_params(
-                axis="x", rotation=settings["tick_label_rotation"]
-=======
         try:
             categorical_columns = X.select_dtypes(exclude=["number"]).columns.tolist()
             if not categorical_columns:
@@ -105,7 +53,6 @@
             logger.debug(
                 "Will create categorical distribution visualization chart"
                 f"for {categorical_columns} columns."
->>>>>>> b1413af4
             )
 
             max_plots_per_page = 10
