from typing import Tuple

import matplotlib.pyplot as plt
import pandas as pd
import seaborn as sns

from ..utils.config import config
from ..utils.logging_config import setup_logger
from ..utils.other import save_chart

logger = setup_logger(__name__)

from typing import Tuple


class EdaVisualizer:
    """
    Contains methods that generate basic eda charts. Will
    be fed with entire original dataset. All methods
    will be called in order defined in :obj:`order`. Each method that would
    be called should return a tuple of (path_to_chart, chart title for latex) -
    if there is no need for chart generation should return ("", "").
    Charts should be saved via :obj:`save_chart`.
    """

    order = [
        "target_distribution_chart",
        "missing_values_chart",
    ]

    # for classification
    @staticmethod
    def target_distribution_chart(
        X: pd.DataFrame,  # noqa: F841
        y: pd.Series,
    ) -> Tuple[str, str]:
        """
        Generates a plot to visualize the distribution of the target variable.
        """
        logger.start_operation("Target distribution visualization.")
        try:
<<<<<<< HEAD
            y_df = y.to_frame(name="target")
            plt.figure(figsize=(10, 6))
            sns.countplot(
                data=y_df,
                x="target",
                palette=config.chart_settings["palette"],
                hue="target",
            )
=======
            plt.figure(figsize=(10, 6))
            sns.countplot(data=y, x=y, color=config.raport_chart_color_pallete[0])
>>>>>>> ffdd6fe4
            # add percent labels
            total = len(y)
            for p in plt.gca().patches:
                height = p.get_height()
                plt.gca().text(
                    p.get_x() + p.get_width() / 2,
                    height + 3,
                    f"{height / total:.2%}",
                    ha="center",
                )

            plt.title(f"Distribution of {y.name}")
            path = save_chart(name="target_distribution.png")
            return path, "Target distribution."
        except Exception as e:
            logger.error(f"Failed to generate target distribution plot: {str(e)}")
            raise e
        finally:
            logger.end_operation()

    @staticmethod
    def missing_values_chart(
        X: pd.DataFrame,
        y: pd.Series,  # noqa: F841
    ) -> Tuple[str, str]:
        """
        Generates a plot to visualize the percentage of missing values for each
        feature in the given DataFrame.
        """
        logger.start_operation("Missing values visualizations.")

        try:
            plt.figure(figsize=(10, 6))
            missing = X.isnull().sum() / len(X) * 100
            missing = missing[missing > 0].sort_values(ascending=False)

            if missing.empty:
                logger.debug("No missing values found in the dataset.")
                return "", ""
            logger.debug(
                f"Will create missing values chart for {list(missing.index)} columns."
            )

            sns.barplot(
                x=missing.index,
                y=missing.values,
<<<<<<< HEAD
                palette=config.chart_settings["palette"],
=======
                color=config.raport_chart_color_pallete[0],
>>>>>>> ffdd6fe4
            )
            plt.xticks(rotation=45)
            plt.title("Percentage of Missing Values by Feature")
            path = save_chart(name="missing_values.png")

            return path, "Missing values."
        except Exception as e:
            logger.error(f"Failed to generate missing values plot: {str(e)}")
            raise e
        finally:
            logger.end_operation()<|MERGE_RESOLUTION|>--- conflicted
+++ resolved
@@ -28,7 +28,7 @@
         "missing_values_chart",
     ]
 
-    # for classification
+# for classification
     @staticmethod
     def target_distribution_chart(
         X: pd.DataFrame,  # noqa: F841
@@ -39,7 +39,6 @@
         """
         logger.start_operation("Target distribution visualization.")
         try:
-<<<<<<< HEAD
             y_df = y.to_frame(name="target")
             plt.figure(figsize=(10, 6))
             sns.countplot(
@@ -48,10 +47,6 @@
                 palette=config.chart_settings["palette"],
                 hue="target",
             )
-=======
-            plt.figure(figsize=(10, 6))
-            sns.countplot(data=y, x=y, color=config.raport_chart_color_pallete[0])
->>>>>>> ffdd6fe4
             # add percent labels
             total = len(y)
             for p in plt.gca().patches:
@@ -98,11 +93,7 @@
             sns.barplot(
                 x=missing.index,
                 y=missing.values,
-<<<<<<< HEAD
                 palette=config.chart_settings["palette"],
-=======
-                color=config.raport_chart_color_pallete[0],
->>>>>>> ffdd6fe4
             )
             plt.xticks(rotation=45)
             plt.title("Percentage of Missing Values by Feature")
